use std::sync::{LazyLock, Mutex, mpsc::Sender};

use font_collector::FontRepository;
use stroke_parser::{Action, ActionStore, action_store_parser::parse_setting};
use text_buffer::action::EditorOperation;
#[cfg(target_arch = "wasm32")]
use wasm_bindgen::prelude::*;

use font_rasterizer::{
    color_theme::ColorTheme,
    context::{StateContext, WindowSize},
    rasterizer_pipeline::Quarity,
    vector_instances::VectorInstances,
};
use ui_support::{
    Flags, Flags, InputResult, InputResult, RenderData, SimpleStateCallback, SimpleStateCallback,
    SimpleStateSupport, SimpleStateSupport,
    action::ActionProcessorStore,
    camera::CameraAdjustment,
    layout_engine::{DefaultWorld, Model, World},
    run_support,
    ui::{ImeInput, TextEdit, caret_char},
};
use winit::event::WindowEvent;

const FONT_DATA: &[u8] = include_bytes!("../../../fonts/BIZUDMincho-Regular.ttf");
const EMOJI_FONT_DATA: &[u8] = include_bytes!("../../../fonts/NotoEmoji-Regular.ttf");

#[cfg_attr(target_arch = "wasm32", wasm_bindgen(start))]
pub async fn run() {
    let mut font_repository = FontRepository::default();
    font_repository.add_fallback_font_from_binary(FONT_DATA.to_vec(), None);
    font_repository.add_fallback_font_from_binary(EMOJI_FONT_DATA.to_vec(), None);

    let window_size = WindowSize::new(1024, 768);
    let callback = SingleCharCallback::new(window_size);
    let support = SimpleStateSupport {
        window_icon: None,
        window_title: "Hello".to_string(),
        window_size,
        callback: Box::new(callback),
        quarity: Quarity::VeryHigh,
        color_theme: ColorTheme::SolarizedDark,
        flags: Flags::DEFAULT,
        font_repository,
        performance_mode: false,
    };
    run_support(support).await;
}

static ACTION_FROM_JS: LazyLock<Mutex<Option<Sender<Action>>>> = LazyLock::new(|| Mutex::new(None));

fn set_action_sender(sender: Sender<Action>) {
    ACTION_FROM_JS.lock().unwrap().replace(sender);
}

fn send_action(action: Action) {
    match ACTION_FROM_JS.lock().unwrap().as_ref() {
        Some(sender) => sender.send(action).unwrap(),
        None => log::warn!("Action sender is not set"),
    }
}

#[cfg_attr(target_arch = "wasm32", wasm_bindgen)]
pub fn toggle_direction() {
    send_action(Action::new_command("world", "change-direction"));
}

#[cfg_attr(target_arch = "wasm32", wasm_bindgen)]
pub fn look_current_and_centering() {
    send_action(Action::new_command("world", "look-current-and-centering"));
}

#[cfg_attr(target_arch = "wasm32", wasm_bindgen)]
pub fn change_theme_dark() {
    send_action(Action::new_command_with_argument(
        "system",
        "change-theme",
        "dark",
    ));
}

#[cfg_attr(target_arch = "wasm32", wasm_bindgen)]
pub fn change_theme_light() {
    send_action(Action::new_command_with_argument(
        "system",
        "change-theme",
        "light",
    ));
}

#[cfg_attr(target_arch = "wasm32", wasm_bindgen)]
pub fn zoom_in() {
    send_action(Action::new_command("world", "forward"));
}

#[cfg_attr(target_arch = "wasm32", wasm_bindgen)]
pub fn zoom_out() {
    send_action(Action::new_command("world", "back"));
}

#[cfg_attr(target_arch = "wasm32", wasm_bindgen)]
pub fn toggle_psychedelic() {
    send_action(Action::new_command("world", "toggle-psychedelic"));
}

#[cfg_attr(target_arch = "wasm32", wasm_bindgen)]
pub fn change_window_size() {
    send_action(Action::new_command("system", "change-window-size-ui"));
}

#[cfg_attr(target_arch = "wasm32", wasm_bindgen)]
pub fn send_log(message: &str) {
    log::warn!("{}", message);
}

struct SingleCharCallback {
    world: DefaultWorld,
    store: ActionStore,
    action_processor_store: ActionProcessorStore,
    ime: ImeInput,
}

impl SingleCharCallback {
    fn new(window_size: WindowSize) -> Self {
        let mut store: ActionStore = Default::default();
        let key_setting = include_str!("../asset/key-settings.txt");
        parse_setting(key_setting)
            .into_iter()
            .for_each(|k| store.register_keybind(k));

        let mut world = DefaultWorld::new(window_size);
        let mut textedit = TextEdit::default();

        textedit.editor_operation(&EditorOperation::InsertString(
            include_str!("../asset/initial.txt").to_string(),
        ));
        world.add(Box::new(textedit));
        world.look_current(CameraAdjustment::FitBothAndCentering);
        let ime = ImeInput::new();

        let mut action_processor_store = ActionProcessorStore::default();
        action_processor_store.add_default_system_processors();
        action_processor_store.add_default_world_processors();
        action_processor_store.add_default_edit_processors();
        action_processor_store.remove_processor(&"system".into(), &"exit".into());

        Self {
            world,
            store,
            action_processor_store,
            ime,
        }
    }
}

impl SimpleStateCallback for SingleCharCallback {
    fn init(&mut self, context: &StateContext) {
        set_action_sender(context.action_sender());

        context.register_string(caret_char(text_buffer::caret::CaretType::Primary).to_string());
        context.register_string(caret_char(text_buffer::caret::CaretType::Mark).to_string());
        context.register_string(self.world.chars().into_iter().collect::<String>());
        [
            Action::new_command_with_argument("system", "change-theme", "light"),
            Action::new_command("edit", "buffer-head"),
            Action::new_command("world", "back"),
            Action::new_command("world", "back"),
        ]
        .into_iter()
        .for_each(|action| {
            context.register_action(action);
        });
    }

    fn update(&mut self, context: &StateContext) {
        self.world.update(context);
        self.ime.update(context);
    }

    fn input(&mut self, context: &StateContext, event: &WindowEvent) -> InputResult {
        if let Some(action) = self.store.winit_window_event_to_action(event) {
            self.action(context, action)
        } else {
            InputResult::Noop
        }
    }

    fn action(&mut self, context: &StateContext, action: Action) -> InputResult {
        let result = self
            .action_processor_store
            .process(&action, context, &mut self.world);
        if result != InputResult::Noop {
            return result;
        }

        match action {
            Action::Command(category, name, _) => match &*category.to_string() {
                "world" => {
                    if name.as_str() == "look-current-and-centering" {
                        self.world
                            .look_current(CameraAdjustment::FitBothAndCentering);
                    }
                    InputResult::InputConsumed
                }
                _ => InputResult::Noop,
            },
            Action::Keytype(c) => {
                context.register_string(c.to_string());
                let action = EditorOperation::InsertChar(c);
                self.world.editor_operation(&action);
                InputResult::InputConsumed
            }
            Action::ImeInput(value) => {
                context.register_string(value.clone());
                self.ime
                    .apply_ime_event(&Action::ImeInput(value.clone()), context);
                self.world
                    .editor_operation(&EditorOperation::InsertString(value));
                InputResult::InputConsumed
            }
            Action::ImePreedit(value, position) => {
                context.register_string(value.clone());
                self.ime
                    .apply_ime_event(&Action::ImePreedit(value, position), context);
                InputResult::InputConsumed
            }
            _ => InputResult::Noop,
        }
    }

    fn resize(&mut self, window_size: WindowSize) {
        self.world.change_window_size(window_size);
    }

<<<<<<< HEAD
    fn render(&mut self) -> RenderData {
        let mut world_instances = self.world.glyph_instances();
        let mut ime_instances = self.ime.get_instances();
        world_instances.append(&mut ime_instances);
        RenderData {
            camera: self.world.camera(),
            glyph_instances: world_instances,
            vector_instances: vec![],
        }
=======
    fn render(&mut self) -> (&Camera, Vec<&GlyphInstances>, Vec<&VectorInstances<String>>) {
        let mut world_instances = self.world.glyph_instances();
        let mut ime_instances = self.ime.get_instances();
        world_instances.append(&mut ime_instances);
        (self.world.camera(), world_instances, vec![])
>>>>>>> de430fa1
    }

    fn shutdown(&mut self) {}
}<|MERGE_RESOLUTION|>--- conflicted
+++ resolved
@@ -233,7 +233,6 @@
         self.world.change_window_size(window_size);
     }
 
-<<<<<<< HEAD
     fn render(&mut self) -> RenderData {
         let mut world_instances = self.world.glyph_instances();
         let mut ime_instances = self.ime.get_instances();
@@ -243,13 +242,6 @@
             glyph_instances: world_instances,
             vector_instances: vec![],
         }
-=======
-    fn render(&mut self) -> (&Camera, Vec<&GlyphInstances>, Vec<&VectorInstances<String>>) {
-        let mut world_instances = self.world.glyph_instances();
-        let mut ime_instances = self.ime.get_instances();
-        world_instances.append(&mut ime_instances);
-        (self.world.camera(), world_instances, vec![])
->>>>>>> de430fa1
     }
 
     fn shutdown(&mut self) {}
