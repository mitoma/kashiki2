--- conflicted
+++ resolved
@@ -19,13 +19,8 @@
 
 [target.'cfg(target_arch = "wasm32")'.dependencies]
 console_error_panic_hook = "0.1"
-<<<<<<< HEAD
-console_log = "0.2"
-wgpu = { workspace = true }
-=======
 console_log = "1.0.0"
 wgpu = { workspace = true, features = ["webgl"] }
->>>>>>> 7fe2a515
 wasm-bindgen = "0.2"
 wasm-bindgen-futures = "0.4"
 web-sys = { version = "0.3", features = ["Document", "Window", "Element"] }