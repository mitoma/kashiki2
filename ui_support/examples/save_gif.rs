--- conflicted
+++ resolved
@@ -13,16 +13,13 @@
 use stroke_parser::Action;
 use text_buffer::action::EditorOperation;
 use ui_support::{
-    Flags, InputResult, SimpleStateCallback, SimpleStateSupport,
+    Flags, Flags, InputResult, InputResult, RenderData, SimpleStateCallback, SimpleStateCallback,
+    SimpleStateSupport, SimpleStateSupport,
     action::ActionProcessorStore,
     camera::CameraAdjustment,
     generate_image_iter,
     layout_engine::{DefaultWorld, ModelOperation, World},
     ui::TextEdit,
-<<<<<<< HEAD
-=======
-    Flags, InputResult, RenderData, SimpleStateCallback, SimpleStateSupport,
->>>>>>> 17fd9f4c
 };
 use winit::event::WindowEvent;
 
