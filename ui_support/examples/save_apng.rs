--- conflicted
+++ resolved
@@ -14,13 +14,10 @@
 };
 use log::{debug, info};
 use ui_support::{
-    Flags, InputResult, SimpleStateCallback, SimpleStateSupport,
+    Flags, Flags, InputResult, InputResult, RenderData, SimpleStateCallback, SimpleStateCallback,
+    SimpleStateSupport, SimpleStateSupport,
     camera::{Camera, CameraController},
-<<<<<<< HEAD
-    generate_image_iter,
-=======
-    generate_image_iter, Flags, InputResult, RenderData, SimpleStateCallback, SimpleStateSupport,
->>>>>>> 17fd9f4c
+    generate_image_iter, generate_image_iter,
 };
 use winit::event::WindowEvent;
 
