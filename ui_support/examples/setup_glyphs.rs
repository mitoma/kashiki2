--- conflicted
+++ resolved
@@ -91,17 +91,12 @@
 
     fn resize(&mut self, _window_size: WindowSize) {}
 
-<<<<<<< HEAD
     fn render(&mut self) -> RenderData {
         RenderData {
             camera: &self.camera,
             glyph_instances: vec![],
             vector_instances: vec![],
         }
-=======
-    fn render(&mut self) -> (&Camera, Vec<&GlyphInstances>, Vec<&VectorInstances<String>>) {
-        (&self.camera, Vec::new(), vec![])
->>>>>>> de430fa1
     }
 
     fn shutdown(&mut self) {}
