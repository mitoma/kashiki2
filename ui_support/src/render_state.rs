--- conflicted
+++ resolved
@@ -16,13 +16,9 @@
 use log::{info, warn};
 
 use crate::{
-<<<<<<< HEAD
-    InputResult, SimpleStateCallback, easing_value::EasingPointN,
+    InputResult, InputResult, RenderData, SimpleStateCallback, SimpleStateCallback,
+    easing_value::EasingPointN, easing_value::EasingPointN, metrics_counter::record_start_of_phase,
     metrics_counter::record_start_of_phase,
-=======
-    easing_value::EasingPointN, metrics_counter::record_start_of_phase, InputResult, RenderData,
-    SimpleStateCallback,
->>>>>>> 17fd9f4c
 };
 
 use stroke_parser::Action;
