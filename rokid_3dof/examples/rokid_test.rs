use font_collector::FontRepository;
use instant::Duration;
use rokid_3dof::RokidMax;
#[cfg(target_arch = "wasm32")]
use wasm_bindgen::prelude::*;

use cgmath::Rotation3;
use font_rasterizer::{
    color_theme::ColorTheme::{self, SolarizedDark},
    context::{StateContext, WindowSize},
    glyph_instances::GlyphInstances,
    motion::{EasingFuncType, MotionDetail, MotionFlags, MotionTarget, MotionType},
    rasterizer_pipeline::Quarity,
    time::now_millis,
    vector_instances::InstanceAttributes,
};
use ui_support::{
    Flags, InputResult, SimpleStateCallback, SimpleStateSupport,
    camera::{Camera, CameraController},
<<<<<<< HEAD
    run_support,
=======
    run_support, Flags, InputResult, RenderData, SimpleStateCallback, SimpleStateSupport,
>>>>>>> 17fd9f4c
};

use log::info;
use winit::event::{ElementState, MouseButton, WindowEvent};

const FONT_DATA: &[u8] = include_bytes!("../../fonts/BIZUDMincho-Regular.ttf");
const EMOJI_FONT_DATA: &[u8] = include_bytes!("../../fonts/NotoEmoji-Regular.ttf");

pub fn main() {
    pollster::block_on(run());
}

#[cfg_attr(target_arch = "wasm32", wasm_bindgen(start))]
pub async fn run() {
    let mut font_repository = FontRepository::default();
    font_repository.add_fallback_font_from_binary(FONT_DATA.to_vec(), None);
    font_repository.add_fallback_font_from_binary(EMOJI_FONT_DATA.to_vec(), None);

    let window_size = WindowSize::new(800, 600);
    let callback = SingleCharCallback::new(window_size);
    let support = SimpleStateSupport {
        window_icon: None,
        window_title: "Hello".to_string(),
        window_size,
        callback: Box::new(callback),
        quarity: Quarity::VeryHigh,
        color_theme: ColorTheme::SolarizedDark,
        flags: Flags::DEFAULT,
        font_repository,
        performance_mode: false,
    };
    run_support(support).await;
}

struct SingleCharCallback {
    camera: Camera,
    camera_controller: CameraController,
    glyphs: Vec<GlyphInstances>,
    motion: MyMotion,
    rokid_max: RokidMax,
}

#[derive(Debug)]
enum MyMotion {
    None,
    WaveX,
    WaveY,
}

impl MyMotion {
    fn next(&self) -> Self {
        match self {
            Self::None => Self::WaveX,
            Self::WaveX => Self::WaveY,
            Self::WaveY => Self::None,
        }
    }
    fn motion_flags(&self) -> MotionFlags {
        match self {
            Self::None => MotionFlags::ZERO_MOTION,
            Self::WaveX => MotionFlags::builder()
                .motion_type(MotionType::EaseOut(EasingFuncType::Sin, false))
                .motion_target(MotionTarget::ROTATE_Z_PLUS)
                .build(),
            Self::WaveY => MotionFlags::builder()
                .motion_type(MotionType::EaseOut(EasingFuncType::Sin, false))
                .motion_detail(MotionDetail::USE_XY_DISTANCE)
                .motion_target(MotionTarget::ROTATE_Z_MINUX)
                .build(),
        }
    }
}

impl SingleCharCallback {
    fn new(window_size: WindowSize) -> Self {
        Self {
            camera: Camera::basic(window_size),
            camera_controller: CameraController::new(10.0),
            glyphs: Vec::new(),
            motion: MyMotion::None,
            rokid_max: RokidMax::new().unwrap(),
        }
    }
}

impl SimpleStateCallback for SingleCharCallback {
    fn init(&mut self, context: &StateContext) {
        let value = InstanceAttributes::new(
            (0.0, 0.0, 0.0).into(),
            cgmath::Quaternion::from_axis_angle(cgmath::Vector3::unit_z(), cgmath::Deg(0.0)),
            [1.0, 1.0],
            [1.0, 1.0],
            context.color_theme.cyan().get_color(),
            self.motion.motion_flags(),
            now_millis(),
            2.0,
            Duration::from_millis(1000),
        );
        let mut instance = GlyphInstances::new('あ', &context.device);
        instance.push(value);
        self.glyphs.push(instance);
        context.register_string("あ".to_string());
    }

    fn update(&mut self, context: &StateContext) {
        let q = self.rokid_max.quaternion();
        self.camera_controller
            .update_eye_quatanion(&mut self.camera, Some(q));
        self.glyphs.iter_mut().for_each(|i| {
            //let instance = i.get_mut(&InstanceKey::Monotonic(0)).unwrap();
            //instance.rotation = q;
            i.update_buffer(&context.device, &context.queue)
        });
    }

    fn input(&mut self, _context: &StateContext, event: &WindowEvent) -> InputResult {
        match event {
            WindowEvent::MouseInput {
                state: ElementState::Pressed,
                button: MouseButton::Right,
                ..
            } => {
                self.rokid_max.reset();
                InputResult::InputConsumed
            }
            WindowEvent::MouseInput {
                state: ElementState::Pressed,
                button: MouseButton::Left,
                ..
            } => {
                self.motion = self.motion.next();
                info!("next motion:{:?}", self.motion);
                self.glyphs.iter_mut().for_each(|i| {
                    if i.c == 'あ' {
                        i.clear();
                        i.push(InstanceAttributes::new(
                            (0.0, 0.0, 0.0).into(),
                            cgmath::Quaternion::from_axis_angle(
                                cgmath::Vector3::unit_z(),
                                cgmath::Deg(0.0),
                            ),
                            [1.0, 1.0],
                            [1.0, 1.0],
                            SolarizedDark.cyan().get_color(),
                            self.motion.motion_flags(),
                            now_millis(),
                            2.0,
                            Duration::from_millis(1000),
                        ))
                    }
                });
                InputResult::InputConsumed
            }
            _ => InputResult::Noop,
        }
    }

    fn action(&mut self, _context: &StateContext, _action: stroke_parser::Action) -> InputResult {
        InputResult::Noop
    }

    fn resize(&mut self, window_size: WindowSize) {
        self.camera_controller
            .update_camera_aspect(&mut self.camera, window_size);
    }

    fn render(&mut self) -> RenderData {
        RenderData {
            camera: &self.camera,
            glyph_instances: self.glyphs.iter().collect(),
            vector_instances: vec![],
        }
    }

    fn shutdown(&mut self) {}
}<|MERGE_RESOLUTION|>--- conflicted
+++ resolved
@@ -17,11 +17,7 @@
 use ui_support::{
     Flags, InputResult, SimpleStateCallback, SimpleStateSupport,
     camera::{Camera, CameraController},
-<<<<<<< HEAD
-    run_support,
-=======
     run_support, Flags, InputResult, RenderData, SimpleStateCallback, SimpleStateSupport,
->>>>>>> 17fd9f4c
 };
 
 use log::info;
